--- conflicted
+++ resolved
@@ -21,11 +21,7 @@
 # this allows you to overwrite only specified parameters
 task_name: "herwigAllhadron"
 tags: ["herwig", "allhadrons"]
-<<<<<<< HEAD
-# ckpt_path: /global/cfs/cdirs/m3246/jay/hadml/logs/herwigAllhadron/runs/2023-09-22_17-12-44/lightning-hydra-template/yvpmsp5j/checkpoints/last.ckpt
-=======
 # ckpt_path: /global/cfs/cdirs/m3246/jay/hadml/logs/herwigAllhadron/runs/2023-08-18_17-23-33/lightning-hydra-template/2sq8mqmt/checkpoints/last.ckpt
->>>>>>> 12b47a74
 # train: False
 
 seed: 12345
@@ -68,19 +64,11 @@
 
   generator:
     input_dim: 70   # ${model.noise_dim} + ${model.cond_info_dim}
-<<<<<<< HEAD
-    hidden_dims: ${gen_list:1000,4} # = [256, 256]
-=======
     hidden_dims: ${gen_list:1000,4} # = [1000,] * 4
->>>>>>> 12b47a74
 
   discriminator:
     hidden_dims: ${gen_list:1000,4} # = [1000,] * 4
     dropout: 0
-<<<<<<< HEAD
-=======
-    input_dim: 88
->>>>>>> 12b47a74
   
   
   # criterion:
