--- conflicted
+++ resolved
@@ -63,13 +63,8 @@
   num_gen: 1
 
   generator:
-<<<<<<< HEAD
     input_dim: 70   # ${model.noise_dim} + ${model.cond_info_dim}
-    hidden_dims: ${gen_list:1000,4} # = [256, 256]
-=======
-    input_dim: 72   # ${model.noise_dim} + ${model.cond_info_dim}
     hidden_dims: ${gen_list:1000,4} # = [1000,] * 4
->>>>>>> 74f3ae71
 
   discriminator:
     hidden_dims: ${gen_list:1000,4} # = [1000,] * 4
