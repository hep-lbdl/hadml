_target_: hadml.datamodules.gan_datamodule.EventGANDataModule
batch_size: 1
num_workers: 1
pin_memory: False
train_val_test_split: [5, 2, 3]
cond_dataset:
  _target_: hadml.datamodules.components.herwig.HerwigEventDataset
  root: ${paths.data_dir}Herwig/
  raw_file_list:
    # - "ClusterTo2Pi0_new.dat"
<<<<<<< HEAD
    - "ClusterTo2Pi0_S*.dat"
obs_dataset:
  _target_: hadml.datamodules.components.herwig.HerwigEventDataset
  root: ${paths.data_dir}Herwig/
  raw_file_list:
    # - "ClusterTo2Pi0_new.dat"
=======
>>>>>>> e8bd97f9
    - "ClusterTo2Pi0_S*.dat"<|MERGE_RESOLUTION|>--- conflicted
+++ resolved
@@ -8,13 +8,10 @@
   root: ${paths.data_dir}Herwig/
   raw_file_list:
     # - "ClusterTo2Pi0_new.dat"
-<<<<<<< HEAD
     - "ClusterTo2Pi0_S*.dat"
 obs_dataset:
   _target_: hadml.datamodules.components.herwig.HerwigEventDataset
   root: ${paths.data_dir}Herwig/
   raw_file_list:
     # - "ClusterTo2Pi0_new.dat"
-=======
->>>>>>> e8bd97f9
     - "ClusterTo2Pi0_S*.dat"