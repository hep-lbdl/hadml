import os
from typing import List, Tuple, Optional, Any, Dict
from pytorch_lightning.core.mixins import HyperparametersMixin

import numpy as np
import matplotlib.pyplot as plt

from .image_converter import fig_to_array


def create_plots(nrows, ncols):
    fig, axs = plt.subplots(
        nrows, ncols,
        figsize=(4 * ncols, 4 * nrows), constrained_layout=False)
    axs = axs.flatten()
    return fig, axs


class CompareParticles(HyperparametersMixin):
    def __init__(
        self,
        xlabels: List[str],
        num_kinematics: int,
        num_particles: int,
        num_particle_ids: int,
        outdir: Optional[str] = None,
        xranges: Optional[List[Tuple[float, float]]] = None,
        xbins: Optional[List[int]] = None,
    ) -> Tuple[np.ndarray, Optional[np.ndarray]]:
        super().__init__()
        self.save_hyperparameters()

    def __call__(self, predictions: np.ndarray,
                 truths: np.ndarray,
                 tags: Optional[str] = None) -> Dict[str, Any]:
        """Expect predictions =
        [batch_size, num_kinematics + num_particle_type_indices].
        """
        out_images = {}

        _, num_dims = truths.shape
        assert num_dims == (
            self.hparams.num_kinematics + self.hparams.num_particles)

        xranges = self.hparams.xranges
        xbins = self.hparams.xbins
        xlabels = self.hparams.xlabels

        outname = "dummy" if tags is None else tags
        if self.hparams.outdir is not None:
            os.makedirs(self.hparams.outdir, exist_ok=True)
            outname = os.path.join(self.hparams.outdir, outname)
        else:
            outname = None

        fig, axs = create_plots(1, self.hparams.num_kinematics)
        config = dict(histtype='step', lw=2, density=True)
        for idx in range(self.hparams.num_kinematics):
            xrange = xranges[idx] if xranges else (-1, 1)
            xbin = xbins[idx] if xbins else 40

            ax = axs[idx]
            yvals, _, _ = ax.hist(truths[:, idx], bins=xbin,
                                  range=xrange, label='Truth', **config)
            max_y = np.max(yvals) * 1.1
            ax.hist(predictions[:, idx], bins=xbin, range=xrange,
                    label='Generator', **config)
            ax.set_xlabel(r"{}".format(xlabels[idx]))
            ax.set_ylim(0, max_y)
            ax.legend()

        if outname is not None:
            plt.savefig(outname + "-angles.png")
            plt.savefig(outname + "-angles.pdf")
        # convert the image to a numpy array
        out_images['particle kinematics'] = fig_to_array(fig)
        plt.close('all')

        # figure out predicted particle type
        num_particles = self.hparams.num_particles
        if num_particles > 0:
            fig, axs = create_plots(1, num_particles)
            ranges = (-0.5, self.hparams.num_particle_ids + 0.5)
            bins = self.hparams.num_particle_ids + 1

            for idx in range(num_particles):
                sim_particle_types = predictions[
                    :, self.hparams.num_kinematics + idx]
                true_particle_types = truths[
                    :, self.hparams.num_kinematics + idx]

                ax = axs[idx]
                yvals, _, _ = ax.hist(true_particle_types, bins=bins,
                                      range=ranges, label='Truth', **config)
                max_y = np.max(yvals) * 1.1
                ax.hist(sim_particle_types, bins=bins, range=ranges,
                        label='Generator', **config)
                ax.set_xlabel(r"{}".format(f"{idx}th particle type"))
                ax.set_ylim(0, max_y)
                ax.legend()

            if outname is not None:
                plt.savefig(outname + "-types.png")
                plt.savefig(outname + "-types.pdf")

            # convert the image to a numpy array
            out_images['particle type'] = fig_to_array(fig)
            plt.close('all')

        return out_images


class CompareParticlesEventGan(HyperparametersMixin):
    def __init__(
        self,
        xlabels: List[str],
        outdir: Optional[str] = None,
        xranges: Optional[List[Tuple[float, float]]] = None,
        xbins: Optional[List[int]] = None
            ) -> Tuple[np.ndarray, Optional[np.ndarray]]:
        super().__init__()
        self.save_hyperparameters()

    def __call__(self, angles_predictions: np.ndarray,
                 angles_truths: np.ndarray,
                 hadrons_predictions: np.ndarray,
                 hadrons_truth: np.ndarray,
                 tags: Optional[str] = None) -> Dict[str, Any]:

        out_images = {}    
        xranges = self.hparams.xranges
        xbins = self.hparams.xbins
        xlabels = self.hparams.xlabels

        outname = "dummy" if tags is None else tags
        if self.hparams.outdir is not None:
            os.makedirs(self.hparams.outdir, exist_ok=True)
            outname = os.path.join(self.hparams.outdir, outname)
        else:
            outname = None

        fig, axs = create_plots(1, 6)
        config = dict(histtype='step', lw=2, density=True)

        # angles
        for idx in range(2):
            xrange = xranges[idx] if xranges else (-1, 1)
            xbin = xbins[idx] if xbins else 40

            ax = axs[idx]
<<<<<<< HEAD
            max_y = 0
            if len(angles_truths) > 0:
                yvals, _, _ = ax.hist(angles_truths[:, idx], bins=xbin,
                                      range=xrange, label='Truth', **config)
                max_y = np.max(yvals)
            yvals, _, _ = ax.hist(angles_predictions[:, idx], bins=xbin,
                                  range=xrange, label='Generator', **config)
            max_y = max(max_y, np.max(yvals))
=======
            yvals, _, _ = ax.hist(angles_truths[:, idx], bins=xbin,
                                  range=xrange, label='Truth', **config)
            max_y = np.max(yvals) * 1.1
            ax.hist(angles_predictions[:, idx], bins=xbin, range=xrange,
                    label='Generator', **config)
>>>>>>> 2760bb62
            ax.set_xlabel(r"{}".format(xlabels[idx]))
            ax.set_ylim(0, max_y * 1.1)
            ax.legend()

        # 4-momentum
        for idx in range(4):
            xrange = xranges[idx+2] if xranges else (-1, 1)
            xbin = xbins[idx+2] if xbins else 40

            ax = axs[idx+2]
            yvals, _, _ = ax.hist(hadrons_truth[:, idx], bins=xbin,
                                  range=xrange, label='Truth', **config)
            max_y = np.max(yvals) * 1.1
            ax.hist(hadrons_predictions[:, idx], bins=xbin, range=xrange,
                    label='Generator', **config)
            ax.set_xlabel(r"{}".format(xlabels[idx+2]))
            ax.set_ylim(0, max_y)
            ax.legend()

        if outname is not None:
            plt.savefig(outname+"-kinematics.png")
            plt.savefig(outname+"-kinematics.pdf")
        # convert the image to a numpy array
        out_images['particle kinematics'] = fig_to_array(fig)
        plt.close('all')

        return out_images<|MERGE_RESOLUTION|>--- conflicted
+++ resolved
@@ -117,7 +117,7 @@
         outdir: Optional[str] = None,
         xranges: Optional[List[Tuple[float, float]]] = None,
         xbins: Optional[List[int]] = None
-            ) -> Tuple[np.ndarray, Optional[np.ndarray]]:
+    ) -> Tuple[np.ndarray, Optional[np.ndarray]]:
         super().__init__()
         self.save_hyperparameters()
 
@@ -148,7 +148,6 @@
             xbin = xbins[idx] if xbins else 40
 
             ax = axs[idx]
-<<<<<<< HEAD
             max_y = 0
             if len(angles_truths) > 0:
                 yvals, _, _ = ax.hist(angles_truths[:, idx], bins=xbin,
@@ -157,35 +156,28 @@
             yvals, _, _ = ax.hist(angles_predictions[:, idx], bins=xbin,
                                   range=xrange, label='Generator', **config)
             max_y = max(max_y, np.max(yvals))
-=======
-            yvals, _, _ = ax.hist(angles_truths[:, idx], bins=xbin,
-                                  range=xrange, label='Truth', **config)
-            max_y = np.max(yvals) * 1.1
-            ax.hist(angles_predictions[:, idx], bins=xbin, range=xrange,
-                    label='Generator', **config)
->>>>>>> 2760bb62
             ax.set_xlabel(r"{}".format(xlabels[idx]))
             ax.set_ylim(0, max_y * 1.1)
             ax.legend()
 
         # 4-momentum
         for idx in range(4):
-            xrange = xranges[idx+2] if xranges else (-1, 1)
-            xbin = xbins[idx+2] if xbins else 40
+            xrange = xranges[idx + 2] if xranges else (-1, 1)
+            xbin = xbins[idx + 2] if xbins else 40
 
-            ax = axs[idx+2]
+            ax = axs[idx + 2]
             yvals, _, _ = ax.hist(hadrons_truth[:, idx], bins=xbin,
                                   range=xrange, label='Truth', **config)
             max_y = np.max(yvals) * 1.1
             ax.hist(hadrons_predictions[:, idx], bins=xbin, range=xrange,
                     label='Generator', **config)
-            ax.set_xlabel(r"{}".format(xlabels[idx+2]))
+            ax.set_xlabel(r"{}".format(xlabels[idx + 2]))
             ax.set_ylim(0, max_y)
             ax.legend()
 
         if outname is not None:
-            plt.savefig(outname+"-kinematics.png")
-            plt.savefig(outname+"-kinematics.pdf")
+            plt.savefig(outname + "-kinematics.png")
+            plt.savefig(outname + "-kinematics.pdf")
         # convert the image to a numpy array
         out_images['particle kinematics'] = fig_to_array(fig)
         plt.close('all')
