import os
from typing import List, Tuple, Optional, Any, Dict

from matplotlib import ticker
from pytorch_lightning.core.mixins import HyperparametersMixin

import numpy as np
import matplotlib.pyplot as plt

from .image_converter import fig_to_array


def create_plots(nrows, ncols):
    fig, axs = plt.subplots(
        nrows, ncols, figsize=(4 * ncols, 4 * nrows), constrained_layout=False
    )
    axs = axs.flatten()
    return fig, axs


class CompareParticles(HyperparametersMixin):
    def __init__(
        self,
        xlabels: List[str],
        num_kinematics: int,
        num_particles: int,
        num_particle_ids: int,
        outdir: Optional[str] = None,
        xranges: Optional[List[Tuple[float, float]]] = None,
        xbins: Optional[List[int]] = None,
    ) -> Tuple[np.ndarray, Optional[np.ndarray]]:
        super().__init__()
        self.save_hyperparameters()

<<<<<<< HEAD
    def __call__(
        self, predictions: np.ndarray, truths: np.ndarray, tags: Optional[str] = None
    ) -> Dict[str, Any]:
        """Expect predictions = [batch_size, num_kinematics + num_particle_type_indices]."""
=======
    def __call__(self, predictions: np.ndarray,
                 truths: np.ndarray,
                 tags: Optional[str] = None) -> Dict[str, Any]:
        """Expect predictions =
        [batch_size, num_kinematics + num_particle_type_indices].
        """
>>>>>>> 2760bb62
        out_images = {}

        _, num_dims = truths.shape
        assert num_dims == (
            self.hparams.num_kinematics + self.hparams.num_particles)

        xranges = self.hparams.xranges
        xbins = self.hparams.xbins
        xlabels = self.hparams.xlabels

        outname = "dummy" if tags is None else tags
        if self.hparams.outdir is not None:
            os.makedirs(self.hparams.outdir, exist_ok=True)
            outname = os.path.join(self.hparams.outdir, outname)
        else:
            outname = None

        fig, axs = create_plots(1, self.hparams.num_kinematics)
        config = dict(alpha=0.5, lw=2, density=True)
        for idx in range(self.hparams.num_kinematics):
            xrange = xranges[idx] if xranges else (-1, 1)
            xbin = xbins[idx] if xbins else 40

            ax = axs[idx]
<<<<<<< HEAD
            bin_heights, _, _ = ax.hist(
                truths[:, idx], bins=xbin, range=xrange, label="Truth", **config
            )
            max_y = np.max(bin_heights) * 1.1
            ax.hist(
                predictions[:, idx],
                bins=xbin,
                range=xrange,
                label="Generator",
                **config,
            )
=======
            yvals, _, _ = ax.hist(truths[:, idx], bins=xbin,
                                  range=xrange, label='Truth', **config)
            max_y = np.max(yvals) * 1.1
            ax.hist(predictions[:, idx], bins=xbin, range=xrange,
                    label='Generator', **config)
>>>>>>> 2760bb62
            ax.set_xlabel(r"{}".format(xlabels[idx]))
            ax.set_ylim(0, max_y)
            ax.legend()

        if outname is not None:
            plt.savefig(outname + "-angles.png")
            plt.savefig(outname + "-angles.pdf")
        # convert the image to a numpy array
        out_images["particle kinematics"] = fig_to_array(fig)
        plt.close("all")

        # figure out predicted particle type
        num_particles = self.hparams.num_particles
        if num_particles > 0:
            fig, axs = create_plots(1, num_particles)
            ranges = (-0.5, self.hparams.num_particle_ids + 0.5)
            bins = self.hparams.num_particle_ids + 1

            for idx in range(num_particles):
                sim_particle_types = predictions[
                    :, self.hparams.num_kinematics + idx]
                true_particle_types = truths[
                    :, self.hparams.num_kinematics + idx]

                ax = axs[idx]
<<<<<<< HEAD
                bin_heights_true, _, patches_true = ax.hist(
                    true_particle_types,
                    bins=bins,
                    range=ranges,
                    label="Truth",
                    **config,
                )
                bin_heights_false, _, patches_false = ax.hist(
                    sim_particle_types,
                    bins=bins,
                    range=ranges,
                    label="Generator",
                    **config,
                )
=======
                yvals, _, _ = ax.hist(true_particle_types, bins=bins,
                                      range=ranges, label='Truth', **config)
                max_y = np.max(yvals) * 1.1
                ax.hist(sim_particle_types, bins=bins, range=ranges,
                        label='Generator', **config)
>>>>>>> 2760bb62
                ax.set_xlabel(r"{}".format(f"{idx}th particle type"))
                bin_heights = np.concatenate([bin_heights_true, bin_heights_false])
                patches = np.concatenate([patches_true, patches_false])

                self.set_hist_log_scale(ax, patches, bin_heights)
                ax.legend()

            if outname is not None:
                plt.savefig(outname + "-types.png")
                plt.savefig(outname + "-types.pdf")

            # convert the image to a numpy array
            out_images["particle type"] = fig_to_array(fig)
            plt.close("all")

        return out_images

<<<<<<< HEAD
    @staticmethod
    def set_hist_log_scale(ax, patches, bin_heights):
        """Set log scale on y-axis of `ax`.

        Set log scale without using `ax.set_scale`. It's assumed that
        `bin_heights` are from range [0, 1].
        """
        if ((bin_heights < 0.0) & (bin_heights > 1.0)).any():
            raise ValueError("`bin_heights` should be in range [0, 1].")

        nonzero_idx = bin_heights != 0
        log_heights = np.zeros(bin_heights.shape)
        log_heights[nonzero_idx] = np.log10(bin_heights[nonzero_idx])

        # bottom ylim will be lower than the lowest frequency
        ylim_bot = np.min(log_heights) - 0.5
        log_heights[~nonzero_idx] = ylim_bot

        # modify bin heights to represent logarithm of counts
        for patch, log_height in zip(patches, log_heights):
            patch.set_height(log_height - ylim_bot)
            patch.set_y(ylim_bot)

        minor_ticks = []
        for i in range(0, -int(np.floor(ylim_bot))):
            minor_ticks += [
                np.log10(10 ** (-i) - j / 10 ** (i + 1)) for j in range(1, 9)
            ]
        ax.yaxis.set_major_locator(ticker.MultipleLocator(1))
        ax.yaxis.set_minor_locator(ticker.FixedLocator(minor_ticks))

        ax.set_ylim(ylim_bot, 0)

=======
>>>>>>> 2760bb62

class CompareParticlesEventGan(HyperparametersMixin):
    def __init__(
        self,
        xlabels: List[str],
        outdir: Optional[str] = None,
        xranges: Optional[List[Tuple[float, float]]] = None,
<<<<<<< HEAD
        xbins: Optional[List[int]] = None,
    ) -> Tuple[np.ndarray, Optional[np.ndarray]]:
        super().__init__()
        self.save_hyperparameters()

    def __call__(
        self,
        angles_predictions: np.ndarray,
        angles_truths: np.ndarray,
        hadrons_predictions: np.ndarray,
        hadrons_truth: np.ndarray,
        tags: Optional[str] = None,
    ) -> Dict[str, Any]:
        out_images = {}

=======
        xbins: Optional[List[int]] = None
            ) -> Tuple[np.ndarray, Optional[np.ndarray]]:
        super().__init__()
        self.save_hyperparameters()

    def __call__(self, angles_predictions: np.ndarray,
                 angles_truths: np.ndarray,
                 hadrons_predictions: np.ndarray,
                 hadrons_truth: np.ndarray,
                 tags: Optional[str] = None) -> Dict[str, Any]:

        out_images = {}    
>>>>>>> 2760bb62
        xranges = self.hparams.xranges
        xbins = self.hparams.xbins
        xlabels = self.hparams.xlabels

        outname = "dummy" if tags is None else tags
        if self.hparams.outdir is not None:
            os.makedirs(self.hparams.outdir, exist_ok=True)
            outname = os.path.join(self.hparams.outdir, outname)
        else:
            outname = None

<<<<<<< HEAD
        # angles
        fig, axs = create_plots(1, 2)
        config = dict(histtype="step", lw=2, density=True)
=======
        fig, axs = create_plots(1, 6)
        config = dict(histtype='step', lw=2, density=True)

        # angles
>>>>>>> 2760bb62
        for idx in range(2):
            xrange = xranges[idx] if xranges else (-1, 1)
            xbin = xbins[idx] if xbins else 40

            ax = axs[idx]
<<<<<<< HEAD
            yvals, _, _ = ax.hist(
                angles_truths[:, idx], bins=xbin, range=xrange, label="Truth", **config
            )
            max_y = np.max(yvals) * 1.1
            ax.hist(
                angles_predictions[:, idx],
                bins=xbin,
                range=xrange,
                label="Generator",
                **config,
            )
=======
            yvals, _, _ = ax.hist(angles_truths[:, idx], bins=xbin,
                                  range=xrange, label='Truth', **config)
            max_y = np.max(yvals) * 1.1
            ax.hist(angles_predictions[:, idx], bins=xbin, range=xrange,
                    label='Generator', **config)
>>>>>>> 2760bb62
            ax.set_xlabel(r"{}".format(xlabels[idx]))
            ax.set_ylim(0, max_y)
            ax.legend()

<<<<<<< HEAD
        if outname is not None:
            plt.savefig(outname + "-angles.png")
            plt.savefig(outname + "-angles.pdf")

        out_images["particle kinematics"] = fig_to_array(fig)
        plt.close("all")
        # plt.clf()

        # 4-momentum
        fig, axs = create_plots(1, 4)
        config = dict(histtype="step", lw=2, density=True)
=======
        # 4-momentum
>>>>>>> 2760bb62
        for idx in range(4):
            xrange = xranges[idx + 2] if xranges else (-1, 1)
            xbin = xbins[idx + 2] if xbins else 40

<<<<<<< HEAD
            ax = axs[idx]
            yvals, _, _ = ax.hist(
                hadrons_truth[:, idx], bins=xbin, range=xrange, label="Truth", **config
            )
            max_y = np.max(yvals) * 1.1
            ax.hist(
                hadrons_predictions[:, idx],
                bins=xbin,
                range=xrange,
                label="Generator",
                **config,
            )
            ax.set_xlabel(r"{}".format(xlabels[idx + 2]))
=======
            ax = axs[idx+2]
            yvals, _, _ = ax.hist(hadrons_truth[:, idx], bins=xbin,
                                  range=xrange, label='Truth', **config)
            max_y = np.max(yvals) * 1.1
            ax.hist(hadrons_predictions[:, idx], bins=xbin, range=xrange,
                    label='Generator', **config)
            ax.set_xlabel(r"{}".format(xlabels[idx+2]))
>>>>>>> 2760bb62
            ax.set_ylim(0, max_y)
            ax.legend()

        if outname is not None:
<<<<<<< HEAD
            plt.savefig(outname + "-p4.png")
            plt.savefig(outname + "-p4.pdf")

        out_images["particle 4-momentum"] = fig_to_array(fig)
        plt.close("all")
        plt.clf()
=======
            plt.savefig(outname+"-kinematics.png")
            plt.savefig(outname+"-kinematics.pdf")
        # convert the image to a numpy array
        out_images['particle kinematics'] = fig_to_array(fig)
        plt.close('all')
>>>>>>> 2760bb62

        return out_images<|MERGE_RESOLUTION|>--- conflicted
+++ resolved
@@ -32,19 +32,10 @@
         super().__init__()
         self.save_hyperparameters()
 
-<<<<<<< HEAD
     def __call__(
         self, predictions: np.ndarray, truths: np.ndarray, tags: Optional[str] = None
     ) -> Dict[str, Any]:
         """Expect predictions = [batch_size, num_kinematics + num_particle_type_indices]."""
-=======
-    def __call__(self, predictions: np.ndarray,
-                 truths: np.ndarray,
-                 tags: Optional[str] = None) -> Dict[str, Any]:
-        """Expect predictions =
-        [batch_size, num_kinematics + num_particle_type_indices].
-        """
->>>>>>> 2760bb62
         out_images = {}
 
         _, num_dims = truths.shape
@@ -69,7 +60,6 @@
             xbin = xbins[idx] if xbins else 40
 
             ax = axs[idx]
-<<<<<<< HEAD
             bin_heights, _, _ = ax.hist(
                 truths[:, idx], bins=xbin, range=xrange, label="Truth", **config
             )
@@ -81,13 +71,6 @@
                 label="Generator",
                 **config,
             )
-=======
-            yvals, _, _ = ax.hist(truths[:, idx], bins=xbin,
-                                  range=xrange, label='Truth', **config)
-            max_y = np.max(yvals) * 1.1
-            ax.hist(predictions[:, idx], bins=xbin, range=xrange,
-                    label='Generator', **config)
->>>>>>> 2760bb62
             ax.set_xlabel(r"{}".format(xlabels[idx]))
             ax.set_ylim(0, max_y)
             ax.legend()
@@ -113,7 +96,6 @@
                     :, self.hparams.num_kinematics + idx]
 
                 ax = axs[idx]
-<<<<<<< HEAD
                 bin_heights_true, _, patches_true = ax.hist(
                     true_particle_types,
                     bins=bins,
@@ -128,13 +110,6 @@
                     label="Generator",
                     **config,
                 )
-=======
-                yvals, _, _ = ax.hist(true_particle_types, bins=bins,
-                                      range=ranges, label='Truth', **config)
-                max_y = np.max(yvals) * 1.1
-                ax.hist(sim_particle_types, bins=bins, range=ranges,
-                        label='Generator', **config)
->>>>>>> 2760bb62
                 ax.set_xlabel(r"{}".format(f"{idx}th particle type"))
                 bin_heights = np.concatenate([bin_heights_true, bin_heights_false])
                 patches = np.concatenate([patches_true, patches_false])
@@ -152,7 +127,6 @@
 
         return out_images
 
-<<<<<<< HEAD
     @staticmethod
     def set_hist_log_scale(ax, patches, bin_heights):
         """Set log scale on y-axis of `ax`.
@@ -186,8 +160,6 @@
 
         ax.set_ylim(ylim_bot, 0)
 
-=======
->>>>>>> 2760bb62
 
 class CompareParticlesEventGan(HyperparametersMixin):
     def __init__(
@@ -195,7 +167,6 @@
         xlabels: List[str],
         outdir: Optional[str] = None,
         xranges: Optional[List[Tuple[float, float]]] = None,
-<<<<<<< HEAD
         xbins: Optional[List[int]] = None,
     ) -> Tuple[np.ndarray, Optional[np.ndarray]]:
         super().__init__()
@@ -211,20 +182,6 @@
     ) -> Dict[str, Any]:
         out_images = {}
 
-=======
-        xbins: Optional[List[int]] = None
-            ) -> Tuple[np.ndarray, Optional[np.ndarray]]:
-        super().__init__()
-        self.save_hyperparameters()
-
-    def __call__(self, angles_predictions: np.ndarray,
-                 angles_truths: np.ndarray,
-                 hadrons_predictions: np.ndarray,
-                 hadrons_truth: np.ndarray,
-                 tags: Optional[str] = None) -> Dict[str, Any]:
-
-        out_images = {}    
->>>>>>> 2760bb62
         xranges = self.hparams.xranges
         xbins = self.hparams.xbins
         xlabels = self.hparams.xlabels
@@ -236,22 +193,15 @@
         else:
             outname = None
 
-<<<<<<< HEAD
-        # angles
-        fig, axs = create_plots(1, 2)
-        config = dict(histtype="step", lw=2, density=True)
-=======
         fig, axs = create_plots(1, 6)
         config = dict(histtype='step', lw=2, density=True)
 
         # angles
->>>>>>> 2760bb62
         for idx in range(2):
             xrange = xranges[idx] if xranges else (-1, 1)
             xbin = xbins[idx] if xbins else 40
 
             ax = axs[idx]
-<<<<<<< HEAD
             yvals, _, _ = ax.hist(
                 angles_truths[:, idx], bins=xbin, range=xrange, label="Truth", **config
             )
@@ -263,41 +213,18 @@
                 label="Generator",
                 **config,
             )
-=======
-            yvals, _, _ = ax.hist(angles_truths[:, idx], bins=xbin,
-                                  range=xrange, label='Truth', **config)
-            max_y = np.max(yvals) * 1.1
-            ax.hist(angles_predictions[:, idx], bins=xbin, range=xrange,
-                    label='Generator', **config)
->>>>>>> 2760bb62
             ax.set_xlabel(r"{}".format(xlabels[idx]))
             ax.set_ylim(0, max_y)
             ax.legend()
 
-<<<<<<< HEAD
-        if outname is not None:
-            plt.savefig(outname + "-angles.png")
-            plt.savefig(outname + "-angles.pdf")
-
-        out_images["particle kinematics"] = fig_to_array(fig)
-        plt.close("all")
-        # plt.clf()
-
         # 4-momentum
-        fig, axs = create_plots(1, 4)
-        config = dict(histtype="step", lw=2, density=True)
-=======
-        # 4-momentum
->>>>>>> 2760bb62
         for idx in range(4):
             xrange = xranges[idx + 2] if xranges else (-1, 1)
             xbin = xbins[idx + 2] if xbins else 40
 
-<<<<<<< HEAD
-            ax = axs[idx]
-            yvals, _, _ = ax.hist(
-                hadrons_truth[:, idx], bins=xbin, range=xrange, label="Truth", **config
-            )
+            ax = axs[idx+2]
+            yvals, _, _ = ax.hist(hadrons_truth[:, idx], bins=xbin,
+                                  range=xrange, label='Truth', **config)
             max_y = np.max(yvals) * 1.1
             ax.hist(
                 hadrons_predictions[:, idx],
@@ -307,32 +234,14 @@
                 **config,
             )
             ax.set_xlabel(r"{}".format(xlabels[idx + 2]))
-=======
-            ax = axs[idx+2]
-            yvals, _, _ = ax.hist(hadrons_truth[:, idx], bins=xbin,
-                                  range=xrange, label='Truth', **config)
-            max_y = np.max(yvals) * 1.1
-            ax.hist(hadrons_predictions[:, idx], bins=xbin, range=xrange,
-                    label='Generator', **config)
-            ax.set_xlabel(r"{}".format(xlabels[idx+2]))
->>>>>>> 2760bb62
             ax.set_ylim(0, max_y)
             ax.legend()
 
         if outname is not None:
-<<<<<<< HEAD
-            plt.savefig(outname + "-p4.png")
-            plt.savefig(outname + "-p4.pdf")
-
-        out_images["particle 4-momentum"] = fig_to_array(fig)
-        plt.close("all")
-        plt.clf()
-=======
             plt.savefig(outname+"-kinematics.png")
             plt.savefig(outname+"-kinematics.pdf")
         # convert the image to a numpy array
         out_images['particle kinematics'] = fig_to_array(fig)
         plt.close('all')
->>>>>>> 2760bb62
 
         return out_images