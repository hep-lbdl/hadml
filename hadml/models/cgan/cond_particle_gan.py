--- conflicted
+++ resolved
@@ -330,21 +330,11 @@
             # compare the generated events with the real ones
             images = self.comparison_fn(predictions, truths, outname)
             if self.logger and self.logger.experiment is not None:
-<<<<<<< HEAD
                 log_images(self.logger, "Particle GAN",
                            images=list(images.values()), 
                            caption=list(images.keys()))
             
             
-=======
-                log_images(
-                    self.logger,
-                    "Particle GAN",
-                    images=list(images.values()),
-                    caption=list(images.keys()),
-                )
-
->>>>>>> e4afdc52
     def validation_step(self, batch: Any, batch_idx: int):
         """Validation step"""
         perf = self.step(batch, batch_idx)
