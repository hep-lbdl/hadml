--- conflicted
+++ resolved
@@ -244,10 +244,7 @@
         self._update_gumbel_temp()
 
         cond_info, x_momenta, x_type_indices, _, _ = batch
-<<<<<<< HEAD
         cond_info = self.generator_prescale(cond_info)
-=======
->>>>>>> 12b47a74
         x_type_data = x_type_indices
         if self.embedding_module is not None:
             x_type_data = self.embedding_module(x_type_data)
@@ -374,16 +371,10 @@
 
         cond_info, x_angles, x_type_indices, x_momenta, event_labels = batch
         num_evts, _ = x_angles.shape
-<<<<<<< HEAD
         scaled_cond_info = self.generator_prescale(cond_info)
         # generate events from the Generator
         noise = self.generate_noise(num_evts).to(x_angles.device)
         particle_angles, particle_types = self(noise, scaled_cond_info)
-=======
-        # generate events from the Generator
-        noise = self.generate_noise(num_evts).to(x_angles.device)
-        particle_angles, particle_types = self(noise, cond_info)
->>>>>>> 12b47a74
         particle_type_idx = torch.argmax(particle_types, dim=1).reshape(num_evts, -1)
         particle_types = particle_types.reshape(num_evts, -1)
         scaled_x_angles = self.discriminator_prescale(x_angles)
