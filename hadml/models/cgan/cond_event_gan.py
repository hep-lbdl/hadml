from typing import Any, List, Optional, Dict, Callable, Tuple

import torch
from pytorch_lightning import LightningModule
from scipy import stats
from torchmetrics import MinMetric, MeanMetric

from hadml.metrics.media_logger import log_images
<<<<<<< HEAD
from hadml.models.components.transform import InvsBoost
=======
from hadml.utils.utils import conditional_cat

>>>>>>> 5a56ae5c

class CondEventGANModule(LightningModule):
    """Event GAN module to generate events.
    The conditional inputs feeding to the gnerator are cluster's 4 vector.
    The generator will generate kinematics of the outgoing particles.

    The discriminator will take the generated events and the real events as inputs,
    and output a probability of the generated events being real.

    Have not considered the particle types for now.

    Parameters:
        noise_dim: dimension of noise vector
        generator: generator network
        discriminator: discriminator network
        optimizer_generator: generator optimizer
        optimizer_discriminator: discriminator optimizer
        comparison_fn: function to compare generated and real data
    """

    def __init__(
        self,
        noise_dim: int,
        cond_info_dim: int,
        generator: torch.nn.Module,
        discriminator: torch.nn.Module,
        optimizer_generator: torch.optim.Optimizer,
        optimizer_discriminator: torch.optim.Optimizer,
        generator_prescale: torch.nn.Module,
        generator_postscale: torch.nn.Module,
        discriminator_prescale: torch.nn.Module,
        num_critics: int,
        num_gen: int,
        criterion: torch.nn.Module,
        scheduler_generator: Optional[torch.optim.lr_scheduler._LRScheduler] = None,
        scheduler_discriminator: Optional[torch.optim.lr_scheduler._LRScheduler] = None,
        comparison_fn: Optional[Callable] = None,
    ):
        super().__init__()

        self.save_hyperparameters(
<<<<<<< HEAD
            logger=False, ignore=["generator", "discriminator", "generator_prescale", "generator_postscale", "discriminator_prescale", "comparison_fn", "criterion"])
        
=======
            logger=False,
            ignore=["generator", "discriminator", "comparison_fn", "criterion"],
        )

        # Important: This property activates manual optimization.
        self.automatic_optimization = False

>>>>>>> 5a56ae5c
        self.generator = generator
        self.discriminator = discriminator
        self.generator_prescale = generator_prescale
        self.generator_postscale = generator_postscale
        self.discriminator_prescale = discriminator_prescale
        self.comparison_fn = comparison_fn

        # loss function
        self.criterion = criterion

        # metric objects for calculating and averaging accuracy across batches
        self.train_loss_gen = MeanMetric()
        self.train_loss_disc = MeanMetric()
        self.val_wd = MeanMetric()
        self.val_nll = MeanMetric()

        # for tracking best so far
        self.val_min_avg_wd = MinMetric()
        self.val_min_avg_nll = MinMetric()

        self.test_wd = MeanMetric()
        self.test_nll = MeanMetric()
        self.test_wd_best = MinMetric()
        self.test_nll_best = MinMetric()

<<<<<<< HEAD
    def forward(self, noise: torch.Tensor, cond_info: Optional[torch.Tensor] = None) -> Tuple[torch.Tensor, torch.Tensor]:
        cond_info = self.generator_prescale(cond_info)
        x_fake = noise if cond_info is None else torch.concat([cond_info, noise], dim=1)
=======
    def forward(
        self, noise: torch.Tensor, cond_info: Optional[torch.Tensor] = None
    ) -> Tuple[torch.Tensor, torch.Tensor]:
        x_fake = conditional_cat(cond_info, noise, dim=1)
>>>>>>> 5a56ae5c
        fakes = self.generator(x_fake)
        fakes = self.generator_postscale(fakes)
        return fakes

    def configure_optimizers(self):
<<<<<<< HEAD
        opt_gen = self.hparams.optimizer_generator(params=self.generator.parameters()) # type: ignore
        opt_disc = self.hparams.optimizer_discriminator(params=self.discriminator.parameters()) # type: ignore
        
        ## define schedulers
        if self.hparams.scheduler_generator is not None:
            sched_gen = self.hparams.scheduler_generator(optimizer=opt_gen)
            sched_disc = self.hparams.scheduler_discriminator(optimizer=opt_disc)
            
            return (
                {
                    "optimizer": opt_disc,
                    "lr_scheduler": {
                        "scheduler": sched_disc,
                        "monitor": "val/min_avg_wd",
                        "interval": "step",
                        "frequency": self.trainer.val_check_interval,
                        "strict": True,
                        "name": "DiscriminatorLRScheduler"
                    }, 
                    "frequency": self.hparams.num_critics
                },
                {
                    "optimizer": opt_gen,
                    "lr_scheduler": {
                        "scheduler": sched_gen,
                        "monitor": "val/min_avg_wd",
                        "interval": "step",
                        "frequency": self.trainer.val_check_interval,
                        "strict": True,
                        "name": "GeneratorLRScheduler"                        
                    },
                    "frequency": self.hparams.num_gen
                })
            
        
        return (
            {
                "optimizer": opt_disc,
                "frequency": self.hparams.num_critics
            }, {
                "optimizer": opt_gen,
                "frequency": self.hparams.num_gen
            })
    
=======
        opt_gen = self.hparams.optimizer_generator(params=self.generator.parameters())  # type: ignore
        opt_disc = self.hparams.optimizer_discriminator(params=self.discriminator.parameters())  # type: ignore

        return opt_disc, opt_gen

>>>>>>> 5a56ae5c
    def generate_noise(self, num_evts: int):
        return torch.randn(num_evts, self.hparams.noise_dim)  # type: ignore

    def on_train_start(self):
        # by default lightning executes validation step sanity checks before training starts,
        # so we need to make sure val_acc_best doesn't store accuracy from these checks
        self.val_min_avg_wd.reset()
        self.val_min_avg_nll.reset()
        self.test_wd_best.reset()
        self.test_nll_best.reset()
        
    def training_step(self, batch: Any, batch_idx: int, optimizer_idx: int):
        real_label = 1
        fake_label = 0
<<<<<<< HEAD
        
        num_evts = batch.num_graphs
        num_particles = batch.num_nodes
        cluster = batch.cluster
        x_truth = batch.hadrons.reshape((-1, 4))
        event_label = torch.cat((batch.batch.reshape(-1, 1), batch.batch.reshape(-1, 1)), dim=1).reshape(-1)
        
        device = cluster.device
        noise = self.generate_noise(num_particles).to(device)

        ## generate fake batch
        angles_generated = self(noise, cluster)
        x_generated = InvsBoost(cluster, angles_generated).reshape((-1, 4))
        x_generated = self.discriminator_prescale(x_generated)
        score_fakes = self.discriminator(x_generated, event_label).squeeze(-1)

        #######################
        #  Train discriminator
        #######################
        if optimizer_idx == 0:
            ## with real batch
            x_truth = self.discriminator_prescale(x_truth)
            score_truth = self.discriminator(x_truth, event_label).squeeze(-1)
            label = torch.full((len(score_truth),), real_label, dtype=torch.float).to(device)
            loss_real = self.criterion(score_truth, label)

            ## with fake batch
            fake_labels = torch.full((len(score_fakes),), fake_label, dtype=torch.float).to(device)
            loss_fake = self.criterion(score_fakes, fake_labels)
            
            loss_disc = (loss_real + loss_fake) / 2

            ## update and log metrics
            self.train_loss_disc(loss_disc)
            self.log("lossD", loss_disc, prog_bar=True)
            return {"loss": loss_disc}

        #######################
        # Train generator ####
        #######################
        if optimizer_idx == 1:
            label = torch.full((len(score_fakes),), real_label, dtype=torch.float).to(device)
            loss_gen = self.criterion(score_fakes, label)
            
            ## update and log metrics
            self.train_loss_gen(loss_gen)
            self.log("lossG", loss_gen, prog_bar=True)
            return {"loss": loss_gen}
=======

        x_generated = self._discriminator_step(batch, fake_label, real_label)

        self._generator_step(batch, x_generated, real_label)

    def _generator_step(self, batch: Any, x_generated: torch.Tensor, real_label: int):
        _, opt_gen = self.optimizers()
        num_evts = batch.num_graphs
        device = batch.x.device

        opt_gen.zero_grad()

        score_fakes = self.discriminator(x_generated, batch.batch).squeeze(-1)
        label = torch.full((num_evts,), real_label, dtype=torch.float).to(device)
        loss_gen = self.criterion(score_fakes, label)

        self.manual_backward(loss_gen)
        opt_gen.step()

        # update and log metrics
        self.train_loss_gen(loss_gen)
        self.log("lossG", loss_gen, prog_bar=True)

    def _discriminator_step(
        self, batch: Any, fake_label: int, real_label: int
    ) -> torch.Tensor:
        opt_disc, _ = self.optimizers()
        num_evts = batch.num_graphs
        num_particles = batch.num_nodes
        cond_info = batch.cond_info
        x_momenta = batch.x
        device = batch.x.device
        noise = self.generate_noise(num_particles).to(device)

        opt_disc.zero_grad()

        # with real events
        x_truth = conditional_cat(cond_info, x_momenta, dim=1)
        score_truth = self.discriminator(x_truth, batch.batch).squeeze(-1)

        label = torch.full((num_evts,), real_label, dtype=torch.float).to(device)
        loss_real = self.criterion(score_truth, label)

        # with fake batch
        particle_kinematics = self(noise, cond_info)
        x_generated = conditional_cat(cond_info, particle_kinematics, dim=1)

        score_fakes = self.discriminator(x_generated.detach(), batch.batch).squeeze(-1)
        fake_labels = torch.full((num_evts,), fake_label, dtype=torch.float).to(device)
        loss_fake = self.criterion(score_fakes, fake_labels)

        loss_disc = (loss_real + loss_fake) / 2

        self.manual_backward(loss_disc)
        opt_disc.step()

        # update and log metrics
        self.train_loss_disc(loss_disc)
        self.log("lossD", loss_disc, prog_bar=True)

        return x_generated
>>>>>>> 5a56ae5c

    def training_epoch_end(self, outputs: List[Any]):
        # `outputs` is a list of dicts returned from `training_step()`
        pass

    def step(self, batch: Any, batch_idx: int) -> Dict[str, Any]:
        """Common steps for valiation and testing"""

        num_particles = batch.num_nodes
        num_evts = batch.num_graphs
        cluster = batch.cluster
        angles_truths = batch.x
        hadrons_truth = batch.hadrons.reshape((-1, 4))
        device = angles_truths.device
        
        ## generate events from the Generator
        noise = self.generate_noise(num_particles).to(device)
        angles_generated = self(noise, cluster)
        hadrons_generated = InvsBoost(cluster, angles_generated).reshape((-1, 4))
        
        ## compute the WD for the particle kinmatics
        angles_predictions = angles_generated.cpu().detach().numpy()
        angles_truths = angles_truths.cpu().detach().numpy()
        hadrons_predictions = hadrons_generated.cpu().detach().numpy()
        hadrons_truth = hadrons_truth.cpu().detach().numpy()

        distances = [
            stats.wasserstein_distance(hadrons_predictions[:, idx], hadrons_truth[:, idx]) \
                for idx in range(4)
        ]
<<<<<<< HEAD
        wd_distance = sum(distances)/len(distances)
        
        return {"wd": wd_distance, "nll": 0., "angles_preds": angles_predictions, "angles_truths": angles_truths, "hadrons_preds": hadrons_predictions, "hadrons_truth": hadrons_truth}
    
=======
        wd_distance = sum(distances) / len(distances)

        return {"wd": wd_distance, "nll": 0.0, "preds": predictions, "truths": truths}
>>>>>>> 5a56ae5c

    def compare(self, angles_predictions, angles_truths, hadrons_predictions, hadrons_truth, outname) -> None:
        """Compare the generated events with the real ones
        Parameters:
            perf: dictionary from the step function
        """
        if self.comparison_fn is not None:
            ## compare the generated events with the real ones
            images = self.comparison_fn(angles_predictions, angles_truths, hadrons_predictions, hadrons_truth, outname)
            if self.logger and self.logger.experiment is not None:
<<<<<<< HEAD
                log_images(self.logger, "Event GAN",
                           images=list(images.values()), 
                           caption=list(images.keys()))
            
            
=======
                log_images(
                    self.logger,
                    "Event GAN",
                    images=list(images.values()),
                    caption=list(images.keys()),
                )

>>>>>>> 5a56ae5c
    def validation_step(self, batch: Any, batch_idx: int):
        """Validation step"""
        perf = self.step(batch, batch_idx)
        wd_distance = perf["wd"]
        avg_nll = perf["nll"]

        # update and log metrics
        self.val_wd(wd_distance)
        self.val_nll(avg_nll)

        self.val_min_avg_wd(wd_distance)
        self.val_min_avg_nll(avg_nll)
        self.log("val/wd", wd_distance, on_step=False, on_epoch=True, prog_bar=True)
        self.log("val/nll", avg_nll, on_step=False, on_epoch=True, prog_bar=True)

        self.log("val/min_avg_wd", self.val_min_avg_wd.compute(), prog_bar=True)
        self.log("val/min_avg_nll", self.val_min_avg_nll.compute(), prog_bar=True)

        if (
            avg_nll <= self.val_min_avg_nll.compute()
            or wd_distance <= self.val_min_avg_wd.compute()
        ):
            outname = f"val-{self.current_epoch}-{batch_idx}"
<<<<<<< HEAD
            angles_predictions = perf['angles_preds']
            angles_truths = perf['angles_truths']
            hadrons_predictions = perf['hadrons_preds']
            hadrons_truth = perf['hadrons_truth']
            self.compare(angles_predictions, angles_truths, hadrons_predictions, hadrons_truth, outname)
        
=======
            predictions = perf["preds"]
            truths = perf["truths"]
            self.compare(predictions, truths, outname)

>>>>>>> 5a56ae5c
        return perf, batch_idx

    def test_step(self, batch: Any, batch_idx: int):
        """Test step"""
        perf = self.step(batch, batch_idx)
        wd_distance = perf["wd"]
        avg_nll = perf["nll"]

        # update and log metrics
        self.test_wd(wd_distance)
        self.test_nll(avg_nll)
        self.test_wd_best(wd_distance)
        self.test_nll_best(avg_nll)

        self.log("test/wd", wd_distance, on_step=False, on_epoch=True, prog_bar=True)
        self.log("test/nll", avg_nll, on_step=False, on_epoch=True, prog_bar=True)
        self.log("test/wd_best", self.test_wd_best.compute(), prog_bar=True)
        self.log("test/nll_best", self.test_nll_best.compute(), prog_bar=True)
        # comparison
<<<<<<< HEAD
        if avg_nll <= self.test_nll_best.compute() or \
            wd_distance <= self.test_wd_best.compute():
                outname = f"test-{self.current_epoch}-{batch_idx}"
                angles_predictions = perf['angles_preds']
                angles_truths = perf['angles_truths']
                hadrons_predictions = perf['hadrons_preds']
                hadrons_truth = perf['hadrons_truth']
                self.compare(angles_predictions, angles_truths, hadrons_predictions, hadrons_truth, outname)
=======
        if (
            avg_nll <= self.test_nll_best.compute()
            or wd_distance <= self.test_wd_best.compute()
        ):
            outname = f"test-{self.current_epoch}-{batch_idx}"
            predictions = perf["preds"]
            truths = perf["truths"]
            self.compare(predictions, truths, outname)
>>>>>>> 5a56ae5c

        return perf, batch_idx<|MERGE_RESOLUTION|>--- conflicted
+++ resolved
@@ -6,12 +6,9 @@
 from torchmetrics import MinMetric, MeanMetric
 
 from hadml.metrics.media_logger import log_images
-<<<<<<< HEAD
 from hadml.models.components.transform import InvsBoost
-=======
 from hadml.utils.utils import conditional_cat
 
->>>>>>> 5a56ae5c
 
 class CondEventGANModule(LightningModule):
     """Event GAN module to generate events.
@@ -53,18 +50,10 @@
         super().__init__()
 
         self.save_hyperparameters(
-<<<<<<< HEAD
-            logger=False, ignore=["generator", "discriminator", "generator_prescale", "generator_postscale", "discriminator_prescale", "comparison_fn", "criterion"])
-        
-=======
             logger=False,
-            ignore=["generator", "discriminator", "comparison_fn", "criterion"],
+            ignore=["generator", "discriminator", "generator_prescale", "generator_postscale", "discriminator_prescale", "comparison_fn", "criterion"],
         )
 
-        # Important: This property activates manual optimization.
-        self.automatic_optimization = False
-
->>>>>>> 5a56ae5c
         self.generator = generator
         self.discriminator = discriminator
         self.generator_prescale = generator_prescale
@@ -90,30 +79,24 @@
         self.test_wd_best = MinMetric()
         self.test_nll_best = MinMetric()
 
-<<<<<<< HEAD
-    def forward(self, noise: torch.Tensor, cond_info: Optional[torch.Tensor] = None) -> Tuple[torch.Tensor, torch.Tensor]:
-        cond_info = self.generator_prescale(cond_info)
-        x_fake = noise if cond_info is None else torch.concat([cond_info, noise], dim=1)
-=======
     def forward(
         self, noise: torch.Tensor, cond_info: Optional[torch.Tensor] = None
     ) -> Tuple[torch.Tensor, torch.Tensor]:
+        cond_info = self.generator_prescale(cond_info)
         x_fake = conditional_cat(cond_info, noise, dim=1)
->>>>>>> 5a56ae5c
         fakes = self.generator(x_fake)
         fakes = self.generator_postscale(fakes)
         return fakes
 
     def configure_optimizers(self):
-<<<<<<< HEAD
-        opt_gen = self.hparams.optimizer_generator(params=self.generator.parameters()) # type: ignore
-        opt_disc = self.hparams.optimizer_discriminator(params=self.discriminator.parameters()) # type: ignore
-        
+        opt_gen = self.hparams.optimizer_generator(params=self.generator.parameters())  # type: ignore
+        opt_disc = self.hparams.optimizer_discriminator(params=self.discriminator.parameters())  # type: ignore
+
         ## define schedulers
         if self.hparams.scheduler_generator is not None:
             sched_gen = self.hparams.scheduler_generator(optimizer=opt_gen)
             sched_disc = self.hparams.scheduler_discriminator(optimizer=opt_disc)
-            
+
             return (
                 {
                     "optimizer": opt_disc,
@@ -124,7 +107,7 @@
                         "frequency": self.trainer.val_check_interval,
                         "strict": True,
                         "name": "DiscriminatorLRScheduler"
-                    }, 
+                    },
                     "frequency": self.hparams.num_critics
                 },
                 {
@@ -135,12 +118,12 @@
                         "interval": "step",
                         "frequency": self.trainer.val_check_interval,
                         "strict": True,
-                        "name": "GeneratorLRScheduler"                        
+                        "name": "GeneratorLRScheduler"
                     },
                     "frequency": self.hparams.num_gen
                 })
-            
-        
+
+
         return (
             {
                 "optimizer": opt_disc,
@@ -149,14 +132,7 @@
                 "optimizer": opt_gen,
                 "frequency": self.hparams.num_gen
             })
-    
-=======
-        opt_gen = self.hparams.optimizer_generator(params=self.generator.parameters())  # type: ignore
-        opt_disc = self.hparams.optimizer_discriminator(params=self.discriminator.parameters())  # type: ignore
-
-        return opt_disc, opt_gen
-
->>>>>>> 5a56ae5c
+
     def generate_noise(self, num_evts: int):
         return torch.randn(num_evts, self.hparams.noise_dim)  # type: ignore
 
@@ -167,18 +143,17 @@
         self.val_min_avg_nll.reset()
         self.test_wd_best.reset()
         self.test_nll_best.reset()
-        
+
     def training_step(self, batch: Any, batch_idx: int, optimizer_idx: int):
         real_label = 1
         fake_label = 0
-<<<<<<< HEAD
-        
+
         num_evts = batch.num_graphs
         num_particles = batch.num_nodes
         cluster = batch.cluster
         x_truth = batch.hadrons.reshape((-1, 4))
         event_label = torch.cat((batch.batch.reshape(-1, 1), batch.batch.reshape(-1, 1)), dim=1).reshape(-1)
-        
+
         device = cluster.device
         noise = self.generate_noise(num_particles).to(device)
 
@@ -201,7 +176,7 @@
             ## with fake batch
             fake_labels = torch.full((len(score_fakes),), fake_label, dtype=torch.float).to(device)
             loss_fake = self.criterion(score_fakes, fake_labels)
-            
+
             loss_disc = (loss_real + loss_fake) / 2
 
             ## update and log metrics
@@ -215,74 +190,11 @@
         if optimizer_idx == 1:
             label = torch.full((len(score_fakes),), real_label, dtype=torch.float).to(device)
             loss_gen = self.criterion(score_fakes, label)
-            
+
             ## update and log metrics
             self.train_loss_gen(loss_gen)
             self.log("lossG", loss_gen, prog_bar=True)
             return {"loss": loss_gen}
-=======
-
-        x_generated = self._discriminator_step(batch, fake_label, real_label)
-
-        self._generator_step(batch, x_generated, real_label)
-
-    def _generator_step(self, batch: Any, x_generated: torch.Tensor, real_label: int):
-        _, opt_gen = self.optimizers()
-        num_evts = batch.num_graphs
-        device = batch.x.device
-
-        opt_gen.zero_grad()
-
-        score_fakes = self.discriminator(x_generated, batch.batch).squeeze(-1)
-        label = torch.full((num_evts,), real_label, dtype=torch.float).to(device)
-        loss_gen = self.criterion(score_fakes, label)
-
-        self.manual_backward(loss_gen)
-        opt_gen.step()
-
-        # update and log metrics
-        self.train_loss_gen(loss_gen)
-        self.log("lossG", loss_gen, prog_bar=True)
-
-    def _discriminator_step(
-        self, batch: Any, fake_label: int, real_label: int
-    ) -> torch.Tensor:
-        opt_disc, _ = self.optimizers()
-        num_evts = batch.num_graphs
-        num_particles = batch.num_nodes
-        cond_info = batch.cond_info
-        x_momenta = batch.x
-        device = batch.x.device
-        noise = self.generate_noise(num_particles).to(device)
-
-        opt_disc.zero_grad()
-
-        # with real events
-        x_truth = conditional_cat(cond_info, x_momenta, dim=1)
-        score_truth = self.discriminator(x_truth, batch.batch).squeeze(-1)
-
-        label = torch.full((num_evts,), real_label, dtype=torch.float).to(device)
-        loss_real = self.criterion(score_truth, label)
-
-        # with fake batch
-        particle_kinematics = self(noise, cond_info)
-        x_generated = conditional_cat(cond_info, particle_kinematics, dim=1)
-
-        score_fakes = self.discriminator(x_generated.detach(), batch.batch).squeeze(-1)
-        fake_labels = torch.full((num_evts,), fake_label, dtype=torch.float).to(device)
-        loss_fake = self.criterion(score_fakes, fake_labels)
-
-        loss_disc = (loss_real + loss_fake) / 2
-
-        self.manual_backward(loss_disc)
-        opt_disc.step()
-
-        # update and log metrics
-        self.train_loss_disc(loss_disc)
-        self.log("lossD", loss_disc, prog_bar=True)
-
-        return x_generated
->>>>>>> 5a56ae5c
 
     def training_epoch_end(self, outputs: List[Any]):
         # `outputs` is a list of dicts returned from `training_step()`
@@ -297,12 +209,12 @@
         angles_truths = batch.x
         hadrons_truth = batch.hadrons.reshape((-1, 4))
         device = angles_truths.device
-        
+
         ## generate events from the Generator
         noise = self.generate_noise(num_particles).to(device)
         angles_generated = self(noise, cluster)
         hadrons_generated = InvsBoost(cluster, angles_generated).reshape((-1, 4))
-        
+
         ## compute the WD for the particle kinmatics
         angles_predictions = angles_generated.cpu().detach().numpy()
         angles_truths = angles_truths.cpu().detach().numpy()
@@ -313,16 +225,12 @@
             stats.wasserstein_distance(hadrons_predictions[:, idx], hadrons_truth[:, idx]) \
                 for idx in range(4)
         ]
-<<<<<<< HEAD
-        wd_distance = sum(distances)/len(distances)
-        
-        return {"wd": wd_distance, "nll": 0., "angles_preds": angles_predictions, "angles_truths": angles_truths, "hadrons_preds": hadrons_predictions, "hadrons_truth": hadrons_truth}
-    
-=======
         wd_distance = sum(distances) / len(distances)
 
-        return {"wd": wd_distance, "nll": 0.0, "preds": predictions, "truths": truths}
->>>>>>> 5a56ae5c
+        return {"wd": wd_distance, "nll": 0.,
+                "angles_preds": angles_predictions, "angles_truths": angles_truths,
+                "hadrons_preds": hadrons_predictions, "hadrons_truth": hadrons_truth}
+
 
     def compare(self, angles_predictions, angles_truths, hadrons_predictions, hadrons_truth, outname) -> None:
         """Compare the generated events with the real ones
@@ -333,13 +241,6 @@
             ## compare the generated events with the real ones
             images = self.comparison_fn(angles_predictions, angles_truths, hadrons_predictions, hadrons_truth, outname)
             if self.logger and self.logger.experiment is not None:
-<<<<<<< HEAD
-                log_images(self.logger, "Event GAN",
-                           images=list(images.values()), 
-                           caption=list(images.keys()))
-            
-            
-=======
                 log_images(
                     self.logger,
                     "Event GAN",
@@ -347,7 +248,6 @@
                     caption=list(images.keys()),
                 )
 
->>>>>>> 5a56ae5c
     def validation_step(self, batch: Any, batch_idx: int):
         """Validation step"""
         perf = self.step(batch, batch_idx)
@@ -371,19 +271,12 @@
             or wd_distance <= self.val_min_avg_wd.compute()
         ):
             outname = f"val-{self.current_epoch}-{batch_idx}"
-<<<<<<< HEAD
             angles_predictions = perf['angles_preds']
             angles_truths = perf['angles_truths']
             hadrons_predictions = perf['hadrons_preds']
             hadrons_truth = perf['hadrons_truth']
             self.compare(angles_predictions, angles_truths, hadrons_predictions, hadrons_truth, outname)
-        
-=======
-            predictions = perf["preds"]
-            truths = perf["truths"]
-            self.compare(predictions, truths, outname)
-
->>>>>>> 5a56ae5c
+
         return perf, batch_idx
 
     def test_step(self, batch: Any, batch_idx: int):
@@ -403,24 +296,16 @@
         self.log("test/wd_best", self.test_wd_best.compute(), prog_bar=True)
         self.log("test/nll_best", self.test_nll_best.compute(), prog_bar=True)
         # comparison
-<<<<<<< HEAD
-        if avg_nll <= self.test_nll_best.compute() or \
-            wd_distance <= self.test_wd_best.compute():
+        if (
+            avg_nll <= self.test_nll_best.compute()
+            or \
+            wd_distance <= self.test_wd_best.compute()
+        ):
                 outname = f"test-{self.current_epoch}-{batch_idx}"
                 angles_predictions = perf['angles_preds']
                 angles_truths = perf['angles_truths']
                 hadrons_predictions = perf['hadrons_preds']
                 hadrons_truth = perf['hadrons_truth']
                 self.compare(angles_predictions, angles_truths, hadrons_predictions, hadrons_truth, outname)
-=======
-        if (
-            avg_nll <= self.test_nll_best.compute()
-            or wd_distance <= self.test_wd_best.compute()
-        ):
-            outname = f"test-{self.current_epoch}-{batch_idx}"
-            predictions = perf["preds"]
-            truths = perf["truths"]
-            self.compare(predictions, truths, outname)
->>>>>>> 5a56ae5c
 
         return perf, batch_idx