from typing import Any, List, Optional, Dict, Callable, Tuple

import torch
from pytorch_lightning import LightningModule
from scipy import stats
from torchmetrics import MinMetric, MeanMetric

from hadml.metrics.media_logger import log_images
from hadml.models.components.transform import InvsBoost

import math
    
class CondEventGANModule(LightningModule):
    """Event GAN module to generate events.
    The conditional inputs feeding to the gnerator are cluster's 4 vector.
    The generator will generate kinematics of the outgoing particles.

    The discriminator will take the generated events and the real events as inputs,
    and output a probability of the generated events being real.

    Have not considered the particle types for now.

    Parameters:
        noise_dim: dimension of noise vector
        generator: generator network
        discriminator: discriminator network
        optimizer_generator: generator optimizer
        optimizer_discriminator: discriminator optimizer
        comparison_fn: function to compare generated and real data
    """
    def __init__(
        self,
        noise_dim: int,
        cond_info_dim: int,
        generator: torch.nn.Module,
        discriminator: torch.nn.Module,
        optimizer_generator: torch.optim.Optimizer,
        optimizer_discriminator: torch.optim.Optimizer,
        generator_prescale: torch.nn.Module,
        generator_postscale: torch.nn.Module,
        discriminator_prescale: torch.nn.Module,
        num_critics: int,
        num_gen: int,
        criterion: torch.nn.Module,
        scheduler_generator: Optional[torch.optim.lr_scheduler._LRScheduler] = None,
        scheduler_discriminator: Optional[torch.optim.lr_scheduler._LRScheduler] = None,
        comparison_fn: Optional[Callable] = None,
    ):
        super().__init__()

        self.save_hyperparameters(
<<<<<<< HEAD
            logger=False, ignore=["generator", "discriminator", "generator_prescale", "generator_postscale", "discriminator_prescale", "comparison_fn", "criterion"])
        
=======
            logger=False, ignore=["generator", "discriminator", "comparison_fn", "criterion"])

>>>>>>> c8d7de63
        self.generator = generator
        self.discriminator = discriminator
        self.generator_prescale = generator_prescale
        self.generator_postscale = generator_postscale
        self.discriminator_prescale = discriminator_prescale
        self.comparison_fn = comparison_fn

        # loss function
        self.criterion = criterion

        # metric objects for calculating and averaging accuracy across batches
        self.train_loss_gen = MeanMetric()
        self.train_loss_disc = MeanMetric()
        self.val_wd = MeanMetric()
        self.val_nll = MeanMetric()

        # for tracking best so far
        self.val_min_avg_wd = MinMetric()
        self.val_min_avg_nll = MinMetric()

        self.test_wd = MeanMetric()
        self.test_nll = MeanMetric()
        self.test_wd_best = MinMetric()
        self.test_nll_best = MinMetric()

    def forward(self, noise: torch.Tensor, cond_info: Optional[torch.Tensor] = None) -> Tuple[torch.Tensor, torch.Tensor]:
        cond_info = self.generator_prescale(cond_info)
        x_fake = noise if cond_info is None else torch.concat([cond_info, noise], dim=1)
        fakes = self.generator(x_fake)
        fakes = self.generator_postscale(fakes)
        return fakes

    def configure_optimizers(self):
        opt_gen = self.hparams.optimizer_generator(params=self.generator.parameters()) # type: ignore
        opt_disc = self.hparams.optimizer_discriminator(params=self.discriminator.parameters()) # type: ignore
        
        ## define schedulers
        if self.hparams.scheduler_generator is not None:
            sched_gen = self.hparams.scheduler_generator(optimizer=opt_gen)
            sched_disc = self.hparams.scheduler_discriminator(optimizer=opt_disc)
            
            return (
                {
                    "optimizer": opt_disc,
                    "lr_scheduler": {
                        "scheduler": sched_disc,
                        "monitor": "val/min_avg_wd",
                        "interval": "step",
                        "frequency": self.trainer.val_check_interval,
                        "strict": True,
                        "name": "DiscriminatorLRScheduler"
                    }, 
                    "frequency": self.hparams.num_critics
                },
                {
                    "optimizer": opt_gen,
                    "lr_scheduler": {
                        "scheduler": sched_gen,
                        "monitor": "val/min_avg_wd",
                        "interval": "step",
                        "frequency": self.trainer.val_check_interval,
                        "strict": True,
                        "name": "GeneratorLRScheduler"                        
                    },
                    "frequency": self.hparams.num_gen
                })
            
        
        return (
            {
                "optimizer": opt_disc,
                "frequency": self.hparams.num_critics
            }, {
                "optimizer": opt_gen,
                "frequency": self.hparams.num_gen
            })
    
    def generate_noise(self, num_evts: int):
        return torch.randn(num_evts, self.hparams.noise_dim)    # type: ignore

    def on_train_start(self):
        # by default lightning executes validation step sanity checks before training starts,
        # so we need to make sure val_acc_best doesn't store accuracy from these checks
        self.val_min_avg_wd.reset()
        self.val_min_avg_nll.reset()
        self.test_wd_best.reset()
        self.test_nll_best.reset()
        
    def training_step(self, batch: Any, batch_idx: int, optimizer_idx: int):
        real_label = 1
        fake_label = 0
        
        num_evts = batch.num_graphs
        num_particles = batch.num_nodes
        cluster = batch.cluster
        x_truth = batch.hadrons.reshape((-1, 4))
        event_label = torch.cat((batch.batch.reshape(-1, 1), batch.batch.reshape(-1, 1)), dim=1).reshape(-1)
        
        device = cluster.device
        noise = self.generate_noise(num_particles).to(device)

        ## generate fake batch
        angles_generated = self(noise, cluster)
        x_generated = InvsBoost(cluster, angles_generated).reshape((-1, 4))
        x_generated = self.discriminator_prescale(x_generated)
        score_fakes = self.discriminator(x_generated, event_label).squeeze(-1)

        #######################
        #  Train discriminator
        #######################
        if optimizer_idx == 0:
            ## with real batch
            x_truth = self.discriminator_prescale(x_truth)
            score_truth = self.discriminator(x_truth, event_label).squeeze(-1)
            label = torch.full((len(score_truth),), real_label, dtype=torch.float).to(device)
            loss_real = self.criterion(score_truth, label)

            ## with fake batch
            fake_labels = torch.full((len(score_fakes),), fake_label, dtype=torch.float).to(device)
            loss_fake = self.criterion(score_fakes, fake_labels)
            
            loss_disc = (loss_real + loss_fake) / 2

            ## update and log metrics
            self.train_loss_disc(loss_disc)
            self.log("lossD", loss_disc, prog_bar=True)
            return {"loss": loss_disc}

        #######################
        # Train generator ####
        #######################
        if optimizer_idx == 1:
            label = torch.full((len(score_fakes),), real_label, dtype=torch.float).to(device)
            loss_gen = self.criterion(score_fakes, label)
            
            ## update and log metrics
            self.train_loss_gen(loss_gen)
            self.log("lossG", loss_gen, prog_bar=True)
            return {"loss": loss_gen}

    def training_epoch_end(self, outputs: List[Any]):
        # `outputs` is a list of dicts returned from `training_step()`
        pass

    def step(self, batch: Any, batch_idx: int) -> Dict[str, Any]:
        """Common steps for valiation and testing"""

        num_particles = batch.num_nodes
        num_evts = batch.num_graphs
<<<<<<< HEAD
        cluster = batch.cluster
        angles_truths = batch.x
        hadrons_truth = batch.hadrons.reshape((-1, 4))
        device = angles_truths.device
        
        ## generate events from the Generator
=======
        cond_info = batch.cond_info
        x_momenta = batch.x
        out_info = batch.out_info.reshape((-1, 4))
        device = x_momenta.device

        # generate events from the Generator
>>>>>>> c8d7de63
        noise = self.generate_noise(num_particles).to(device)
        angles_generated = self(noise, cluster)
        hadrons_generated = InvsBoost(cluster, angles_generated).reshape((-1, 4))
        
        ## compute the WD for the particle kinmatics
        angles_predictions = angles_generated.cpu().detach().numpy()
        angles_truths = angles_truths.cpu().detach().numpy()
        hadrons_predictions = hadrons_generated.cpu().detach().numpy()
        hadrons_truth = hadrons_truth.cpu().detach().numpy()

        distances = [
            stats.wasserstein_distance(hadrons_predictions[:, idx], hadrons_truth[:, idx]) \
                for idx in range(4)
        ]
        wd_distance = sum(distances)/len(distances)
        
        return {"wd": wd_distance, "nll": 0., "angles_preds": angles_predictions, "angles_truths": angles_truths, "hadrons_preds": hadrons_predictions, "hadrons_truth": hadrons_truth}
    

    def compare(self, angles_predictions, angles_truths, hadrons_predictions, hadrons_truth, outname) -> None:
        """Compare the generated events with the real ones
        Parameters:
            perf: dictionary from the step function
        """
        if self.comparison_fn is not None:
            ## compare the generated events with the real ones
            images = self.comparison_fn(angles_predictions, angles_truths, hadrons_predictions, hadrons_truth, outname)
            if self.logger and self.logger.experiment is not None:
                log_images(self.logger, "Event GAN",
                           images=list(images.values()), 
                           caption=list(images.keys()))
            
            
    def validation_step(self, batch: Any, batch_idx: int):
        """Validation step"""
        perf = self.step(batch, batch_idx)
        wd_distance = perf['wd']
        avg_nll = perf['nll']

        # update and log metrics
        self.val_wd(wd_distance)
        self.val_nll(avg_nll)

        self.val_min_avg_wd(wd_distance)
        self.val_min_avg_nll(avg_nll)
        self.log("val/wd", wd_distance, on_step=False, on_epoch=True, prog_bar=True)
        self.log("val/nll", avg_nll, on_step=False, on_epoch=True, prog_bar=True)

        self.log("val/min_avg_wd", self.val_min_avg_wd.compute(), prog_bar=True)
        self.log("val/min_avg_nll", self.val_min_avg_nll.compute(), prog_bar=True)

        if avg_nll <= self.val_min_avg_nll.compute() or \
           wd_distance <= self.val_min_avg_wd.compute():
            outname = f"val-{self.current_epoch}-{batch_idx}"
            angles_predictions = perf['angles_preds']
            angles_truths = perf['angles_truths']
            hadrons_predictions = perf['hadrons_preds']
            hadrons_truth = perf['hadrons_truth']
            self.compare(angles_predictions, angles_truths, hadrons_predictions, hadrons_truth, outname)
        
        return perf, batch_idx

    def test_step(self, batch: Any, batch_idx: int):
        """Test step"""
        perf = self.step(batch, batch_idx)
        wd_distance = perf['wd']
        avg_nll = perf['nll']

        # update and log metrics
        self.test_wd(wd_distance)
        self.test_nll(avg_nll)
        self.test_wd_best(wd_distance)
        self.test_nll_best(avg_nll)

        self.log("test/wd", wd_distance, on_step=False, on_epoch=True, prog_bar=True)
        self.log("test/nll", avg_nll, on_step=False, on_epoch=True, prog_bar=True)
        self.log("test/wd_best", self.test_wd_best.compute(), prog_bar=True)
        self.log("test/nll_best", self.test_nll_best.compute(), prog_bar=True)
        # comparison
        if avg_nll <= self.test_nll_best.compute() or \
            wd_distance <= self.test_wd_best.compute():
                outname = f"test-{self.current_epoch}-{batch_idx}"
                angles_predictions = perf['angles_preds']
                angles_truths = perf['angles_truths']
                hadrons_predictions = perf['hadrons_preds']
                hadrons_truth = perf['hadrons_truth']
                self.compare(angles_predictions, angles_truths, hadrons_predictions, hadrons_truth, outname)

        return perf, batch_idx<|MERGE_RESOLUTION|>--- conflicted
+++ resolved
@@ -49,13 +49,8 @@
         super().__init__()
 
         self.save_hyperparameters(
-<<<<<<< HEAD
             logger=False, ignore=["generator", "discriminator", "generator_prescale", "generator_postscale", "discriminator_prescale", "comparison_fn", "criterion"])
         
-=======
-            logger=False, ignore=["generator", "discriminator", "comparison_fn", "criterion"])
-
->>>>>>> c8d7de63
         self.generator = generator
         self.discriminator = discriminator
         self.generator_prescale = generator_prescale
@@ -205,21 +200,12 @@
 
         num_particles = batch.num_nodes
         num_evts = batch.num_graphs
-<<<<<<< HEAD
         cluster = batch.cluster
         angles_truths = batch.x
         hadrons_truth = batch.hadrons.reshape((-1, 4))
         device = angles_truths.device
         
         ## generate events from the Generator
-=======
-        cond_info = batch.cond_info
-        x_momenta = batch.x
-        out_info = batch.out_info.reshape((-1, 4))
-        device = x_momenta.device
-
-        # generate events from the Generator
->>>>>>> c8d7de63
         noise = self.generate_noise(num_particles).to(device)
         angles_generated = self(noise, cluster)
         hadrons_generated = InvsBoost(cluster, angles_generated).reshape((-1, 4))
