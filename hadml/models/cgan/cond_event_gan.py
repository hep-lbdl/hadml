--- conflicted
+++ resolved
@@ -6,12 +6,8 @@
 from torchmetrics import MinMetric, MeanMetric
 
 from hadml.metrics.media_logger import log_images
-<<<<<<< HEAD
 from hadml.models.components.utils import inv_boost
     
-=======
-
->>>>>>> e4afdc52
 class CondEventGANModule(LightningModule):
     """Event GAN module to generate events.
     The conditional inputs feeding to the gnerator are cluster's 4 vector.
@@ -55,14 +51,7 @@
 
         self.save_hyperparameters(
             logger=False, ignore=["generator", "discriminator", "comparison_fn", "criterion"])
-<<<<<<< HEAD
-        
-=======
-
-        # Important: This property activates manual optimization.
-        self.automatic_optimization = False
-
->>>>>>> e4afdc52
+
         self.generator = generator
         self.discriminator = discriminator
         self.comparison_fn = comparison_fn
@@ -91,7 +80,6 @@
         return fakes
 
     def configure_optimizers(self):
-<<<<<<< HEAD
         opt_gen = self.hparams.optimizer_generator(params=self.generator.parameters()) # type: ignore
         opt_disc = self.hparams.optimizer_discriminator(params=self.discriminator.parameters()) # type: ignore
         
@@ -136,13 +124,6 @@
                 "frequency": self.hparams.num_gen
             })
     
-=======
-        opt_gen = self.hparams.optimizer_generator(params=self.generator.parameters())           # type: ignore
-        opt_disc = self.hparams.optimizer_discriminator(params=self.discriminator.parameters())  # type: ignore
-
-        return opt_disc, opt_gen
-
->>>>>>> e4afdc52
     def generate_noise(self, num_evts: int):
         return torch.randn(num_evts, self.hparams.noise_dim)    # type: ignore
 
@@ -153,26 +134,15 @@
         self.val_min_avg_nll.reset()
         self.test_wd_best.reset()
         self.test_nll_best.reset()
-<<<<<<< HEAD
         
     def training_step(self, batch: Any, batch_idx: int, optimizer_idx: int):
         real_label = 1
         fake_label = 0
         
-=======
-
-    def training_step(self, batch: Any, batch_idx: int):
-        real_label = 1
-        fake_label = 0
-
-        opt_disc, opt_gen = self.optimizers()
-
->>>>>>> e4afdc52
         num_evts = batch.num_graphs
         num_particles = batch.num_nodes
         cond_info = batch.cond_info
         x_momenta = batch.x
-<<<<<<< HEAD
         out_info = batch.out_info
         event_label = torch.cat((batch.batch.reshape(-1, 1), batch.batch.reshape(-1, 1)), dim=1).reshape(-1)
         
@@ -186,16 +156,9 @@
         #     else torch.cat([cond_info, particle_kinematics], dim=1)
         x_generated = inv_boost(cond_info, particle_kinematics).reshape((-1, 4))
 
-=======
-
-        device = x_momenta.device
-        noise = self.generate_noise(num_particles).to(device)
-
->>>>>>> e4afdc52
         #######################
         #  Train discriminator
         #######################
-<<<<<<< HEAD
         if optimizer_idx == 0:
             ## with real batch
             # x_truth = x_momenta if cond_info is None else torch.cat([cond_info, x_momenta], dim=1)
@@ -211,32 +174,6 @@
             loss_fake = self.criterion(score_fakes, fake_labels)
             
             loss_disc = (loss_real + loss_fake) / 2
-=======
-        # with real events
-        opt_disc.zero_grad()
-
-        x_truth = x_momenta if cond_info is None else torch.cat([cond_info, x_momenta], dim=1)
-        score_truth = self.discriminator(x_truth, batch.batch).squeeze(-1)
-
-        label = torch.full((num_evts,), real_label, dtype=torch.float).to(device)
-        loss_real = self.criterion(score_truth, label)
-
-        # with fake batch
-        particle_kinematics = self(noise, cond_info)
-        x_generated = particle_kinematics if cond_info is None else torch.cat([cond_info, particle_kinematics], dim=1)
-
-        score_fakes = self.discriminator(x_generated.detach(), batch.batch).squeeze(-1)
-        fake_labels = torch.full((num_evts,), fake_label, dtype=torch.float).to(device)
-        loss_fake = self.criterion(score_fakes, fake_labels)
-
-        loss_disc = (loss_real + loss_fake) / 2
-        self.manual_backward(loss_disc)
-        opt_disc.step()
-
-        # update and log metrics
-        self.train_loss_disc(loss_disc)
-        self.log("lossD", loss_disc, prog_bar=True)
->>>>>>> e4afdc52
 
             ## update and log metrics
             self.train_loss_disc(loss_disc)
@@ -246,7 +183,6 @@
         #######################
         # Train generator ####
         #######################
-<<<<<<< HEAD
         if optimizer_idx == 1:
             score_fakes = self.discriminator(x_generated, event_label).squeeze(-1)
             label = torch.full((len(score_fakes),), real_label, dtype=torch.float).to(device)
@@ -256,19 +192,6 @@
             self.train_loss_gen(loss_gen)
             self.log("lossG", loss_gen, prog_bar=True)
             return {"loss": loss_gen}
-=======
-        opt_gen.zero_grad()
-        score_fakes = self.discriminator(x_generated, batch.batch).squeeze(-1)
-
-        label = torch.full((num_evts,), real_label, dtype=torch.float).to(device)
-        loss_gen = self.criterion(score_fakes, label)
-        self.manual_backward(loss_gen)
-        opt_gen.step()
-
-        # update and log metrics
-        self.train_loss_gen(loss_gen)
-        self.log("lossG", loss_gen, prog_bar=True)
->>>>>>> e4afdc52
 
     def training_epoch_end(self, outputs: List[Any]):
         # `outputs` is a list of dicts returned from `training_step()`
@@ -287,21 +210,15 @@
         # generate events from the Generator
         noise = self.generate_noise(num_particles).to(device)
         particle_kinematics = self(noise, cond_info)
-<<<<<<< HEAD
         x_generated = inv_boost(cond_info, particle_kinematics).reshape((-1, 4))
         
         ## compute the WD for the particle kinmatics
-=======
-
-        # compute the WD for the particle kinmatics
->>>>>>> e4afdc52
         predictions = particle_kinematics.cpu().detach().numpy()
         truths = x_momenta.cpu().detach().numpy()
         out_predictions = x_generated.cpu().detach().numpy()
         out_truths = out_info.cpu().detach().numpy()
 
         distances = [
-<<<<<<< HEAD
             stats.wasserstein_distance(out_predictions[:, idx], out_truths[:, idx]) \
                 for idx in range(4)
         ]
@@ -309,15 +226,6 @@
         
         return {"wd": wd_distance, "nll": 0., "preds": predictions, "truths": truths, "out_preds": out_predictions, "out_truths": out_truths}
     
-=======
-            stats.wasserstein_distance(predictions[:, idx], truths[:, idx])
-            for idx in range(self.hparams.num_particle_kinematics)
-        ]
-        wd_distance = sum(distances) / len(distances)
-
-        return {"wd": wd_distance, "nll": 0., "preds": predictions, "truths": truths}
-
->>>>>>> e4afdc52
 
     def compare(self, predictions, truths, out_predictions, out_truths, cond_info, outname) -> None:
         """Compare the generated events with the real ones
@@ -325,7 +233,6 @@
             perf: dictionary from the step function
         """
         if self.comparison_fn is not None:
-<<<<<<< HEAD
             ## compare the generated events with the real ones
             images = self.comparison_fn(predictions, truths, out_predictions, out_truths, cond_info, outname)
             if self.logger and self.logger.experiment is not None:
@@ -334,16 +241,6 @@
                            caption=list(images.keys()))
             
             
-=======
-            # compare the generated events with the real ones
-            images = self.comparison_fn(predictions, truths, outname)
-            if self.logger and self.logger.experiment is not None:
-                log_images(self.logger, "Event GAN",
-                           images=list(images.values()),
-                           caption=list(images.keys()))
-
-
->>>>>>> e4afdc52
     def validation_step(self, batch: Any, batch_idx: int):
         """Validation step"""
         perf = self.step(batch, batch_idx)
@@ -367,15 +264,10 @@
             outname = f"val-{self.current_epoch}-{batch_idx}"
             predictions = perf['preds']
             truths = perf['truths']
-<<<<<<< HEAD
             out_predictions = perf['out_preds']
             out_truths = perf['out_truths']
             self.compare(predictions, truths, out_predictions, out_truths, batch.cond_info.cpu().detach().numpy(), outname)
         
-=======
-            self.compare(predictions, truths, outname)
-
->>>>>>> e4afdc52
         return perf, batch_idx
 
     def test_step(self, batch: Any, batch_idx: int):
@@ -396,7 +288,6 @@
         self.log("test/nll_best", self.test_nll_best.compute(), prog_bar=True)
         # comparison
         if avg_nll <= self.test_nll_best.compute() or \
-<<<<<<< HEAD
             wd_distance <= self.test_wd_best.compute():
                 outname = f"test-{self.current_epoch}-{batch_idx}"
                 predictions = perf['preds']
@@ -404,12 +295,5 @@
                 out_predictions = perf['out_preds']
                 out_truths = perf['out_truths']
                 self.compare(predictions, truths, out_predictions, out_truths, batch.cond_info.cpu().detach().numpy(), outname)
-=======
-           wd_distance <= self.test_wd_best.compute():
-            outname = f"test-{self.current_epoch}-{batch_idx}"
-            predictions = perf['preds']
-            truths = perf['truths']
-            self.compare(predictions, truths, outname)
->>>>>>> e4afdc52
 
         return perf, batch_idx